name: PR Quality Check

# 触发条件：向 develop 或 main 分支提交 PR 时
on:
  pull_request:
    branches: [develop, main]
    types: [opened, synchronize, ready_for_review]
    paths-ignore:
      - "**.md"
      - "docs/**"
  issue_comment:
    types: [created]
# 增加并发控制，避免重复运行浪费资源
concurrency:
  group: ${{ github.workflow }}-${{ github.event.pull_request.number || github.event.issue.number || github.ref }}
  cancel-in-progress: true

# 权限配置 (AI Review 需要写评论权限)
permissions:
  contents: write # 👈 必须改为 write (用于提交代码建议/git操作)
  pull-requests: write # 用于写评论、修改 PR 描述
  issues: write # 👈 新增 (因为 PR 评论在 GitHub 也就是 Issue 评论)

jobs:
  # ----------------------------------------------------------------
  # 1 静态代码分析组 (并行运行，速度快)
  # ----------------------------------------------------------------

  # 1.1 Commit 规范检查
  commit-check:
    name: 📝 Commit Lint
    runs-on: ubuntu-latest
    if: github.event_name == 'pull_request'
    steps:
      - uses: actions/checkout@v4
<<<<<<< HEAD
        with:
          fetch-depth: 0 # Commitlint 需要完整的 commit 历史
      # ✅ 1. 使用你封装好的 Setup Project
      # 这会安装 pnpm，并运行 pnpm install，确保安装了项目里指定版本的 commitlint
      - name: Setup Project
        uses: ./.github/actions/setup-project
      # ✅ 2. 使用 pnpm exec 运行本地安装的 commitlint
      # 这样它会自动读取项目根目录下的 commitlint.config.js
      - name: Validate Commits
        run: pnpm exec commitlint --from ${{ github.event.pull_request.base.sha }} --to ${{ github.event.pull_request.head.sha }} --verbose
  # 1.2 [新增] 依赖安全审查
  dependency-review:
    name: 🛡️ Dep Review
    runs-on: ubuntu-latest
    if: github.event_name == 'pull_request'
    steps:
      - uses: actions/checkout@v4
      - name: Dependency Review
        uses: actions/dependency-review-action@v4
        with:
          fail-on-severity: high # 只有高危漏洞才阻断合并

  # 1.3 拼写检查
  spell-check:
    name: 🔤 Spell Check
    runs-on: ubuntu-latest
    timeout-minutes: 5
    if: github.event_name == 'pull_request' || contains(github.event.comment.body, '/retest')
    steps:
      - uses: actions/checkout@v4
      - uses: crate-ci/typos@master

  # 1.4 死链检查
  link-check:
    name: 🔗 Link Check
    runs-on: ubuntu-latest
    timeout-minutes: 10
    if: github.event_name == 'pull_request' || contains(github.event.comment.body, '/retest')
    steps:
      - uses: actions/checkout@v4
      - uses: lycheeverse/lychee-action@v1
        with:
          args: >-
            --verbose
            --no-progress
            --timeout 30
            --retry-wait-time 5
            --max-retries 3
            './**/*.md'
          fail: true
        env:
          GITHUB_TOKEN: ${{ secrets.GITHUB_TOKEN }}

=======
        with:
          fetch-depth: 0 # Commitlint 需要完整的 commit 历史
      - name: Setup Node
        uses: actions/setup-node@v4
        with:
          node-version: "22"
      - name: Install Commitlint
        run: npm install -g @commitlint/cli @commitlint/config-conventional
      - name: Validate Commits
        # 检查 PR 的所有 Commit 是否符合规范
        run: npx commitlint --from ${{ github.event.pull_request.base.sha }} --to ${{ github.event.pull_request.head.sha }} --verbose

  # 1.2 [新增] 依赖安全审查
  dependency-review:
    name: 🛡️ Dep Review
    runs-on: ubuntu-latest
    if: github.event_name == 'pull_request'
    steps:
      - uses: actions/checkout@v4
      - name: Dependency Review
        uses: actions/dependency-review-action@v4
        with:
          fail-on-severity: high # 只有高危漏洞才阻断合并

  # 1.3 拼写检查
  spell-check:
    name: 🔤 Spell Check
    runs-on: ubuntu-latest
    timeout-minutes: 5
    if: github.event_name == 'pull_request' || contains(github.event.comment.body, '/retest')
    steps:
      - uses: actions/checkout@v4
      - uses: crate-ci/typos@master

  # 1.4 死链检查
  link-check:
    name: 🔗 Link Check
    runs-on: ubuntu-latest
    timeout-minutes: 10
    if: github.event_name == 'pull_request' || contains(github.event.comment.body, '/retest')
    steps:
      - uses: actions/checkout@v4
      - uses: lycheeverse/lychee-action@v1
        with:
          args: >-
            --verbose
            --no-progress
            --timeout 30
            --retry-wait-time 5
            --max-retries 3
            './**/*.md'
          fail: true
        env:
          GITHUB_TOKEN: ${{ secrets.GITHUB_TOKEN }}

>>>>>>> 7866eb1a
  # -----------------------------------------
  # 构建与测试组
  # -----------------------------------------
  # 任务 2.1: 构建检查 & 单元测试 (并行运行的基础)
  quality-check:
    name: 🏗️ Build & Unit Test
    runs-on: ubuntu-latest
    timeout-minutes: 15
    if:
      (github.event_name == 'pull_request' && github.event.pull_request.draft == false) ||
      (github.event_name == 'issue_comment'
      && github.event.issue.pull_request
      && contains(github.event.comment.body, '/retest'))
    steps:
      - name: Checkout Code
        uses: actions/checkout@v4
        with:
          ref: ${{ github.event_name == 'issue_comment' && format('refs/pull/{0}/merge', github.event.issue.number) || '' }}
      - name: Setup Project
        uses: ./.github/actions/setup-project

      # ✅ Build Check: 确保能打包，无类型错误
      - name: 📦 Build Check
        run: pnpm build

      # ✅ Unit Test: 全量单元测试
      - name: 🧪 Unit Test
        run: pnpm test:run

  #      - name: Upload Coverage Report
  #        if: always()
  #        uses: actions/upload-artifact@v4
  #        with:
  #          name: coverage-report
  #          path: coverage/
  #          retention-days: 7

  # 任务 2.2: E2E 冒烟测试 (只跑关键路径)
  e2e-smoke:
    name: 🎭 E2E Smoke Test
    runs-on: ubuntu-latest
    needs: quality-check
    timeout-minutes: 20
    if: (github.event_name == 'pull_request'
      && github.event.pull_request.draft == false) ||
      (github.event_name == 'issue_comment'
      && github.event.issue.pull_request
      && contains(github.event.comment.body, '/retest'))
    steps:
      - name: Checkout Code
        uses: actions/checkout@v4
        with:
          ref: ${{ github.event_name == 'issue_comment' && format('refs/pull/{0}/merge', github.event.issue.number) || '' }}
      - name: Setup Project
        uses: ./.github/actions/setup-project

      # 获取 Playwright 版本用于缓存 Key
      - name: Get installed Playwright version
        id: playwright-version
        run: echo "PLAYWRIGHT_VERSION=$(node -p 'require("@playwright/test/package.json").version')" >> $GITHUB_ENV

      # 缓存浏览器二进制文件
      - name: Cache playwright binaries
        uses: actions/cache@v4
        id: playwright-cache
        with:
          path: |
            ~/.cache/ms-playwright
          key: ${{ runner.os }}-playwright-${{ env.PLAYWRIGHT_VERSION }}
      # 只有缓存未命中才安装浏览器
      # 如果缓存命中，仍然需要运行 install-deps (只安装系统依赖)
      #    因为缓存只存了浏览器二进制文件 (~/.cache/ms-playwright)，没存 apt-get 安装的系统库！
      - name: Install Playwright Browsers
        if: steps.playwright-cache.outputs.cache-hit != 'true'
        run: pnpm exec playwright install --with-deps

      - name: Install Playwright System Dependencies
        if: steps.playwright-cache.outputs.cache-hit == 'true'
        run: pnpm exec playwright install-deps

      - name: 🚀 Run Smoke Tests
        run: pnpm exec playwright test --grep @smoke --retries=2
<<<<<<< HEAD

  #      - name: Upload Playwright Report
  #        if: always()
  #        uses: actions/upload-artifact@v4
  #        with:
  #          name: playwright-report
  #          path: playwright-report/
  #          retention-days: 7

=======

  #      - name: Upload Playwright Report
  #        if: always()
  #        uses: actions/upload-artifact@v4
  #        with:
  #          name: playwright-report
  #          path: playwright-report/
  #          retention-days: 7

>>>>>>> 7866eb1a
  # 任务 2.3: AI 代码审查 (Non-blocking)
  ai-review:
    name: 🤖 AI Code Review
    runs-on: ubuntu-latest
    if: |
      (github.event_name == 'pull_request' && github.event.pull_request.draft == false) ||
      (github.event_name == 'issue_comment' &&
      github.event.issue.pull_request &&
      contains(github.event.comment.body, '/review'))
    continue-on-error: true # ✅ 关键：即使 AI 报错或超时，也不阻止 PR 合并
    steps:
      - name: Checkout Code
        uses: actions/checkout@v4
        with:
          ref: ${{ github.event_name == 'issue_comment' && format('refs/pull/{0}/merge', github.event.issue.number) || '' }}
      - name: Qodo-AI PR-Agent
        id: ai-review-step
        uses: qodo-ai/pr-agent@main
        env:
          # API 配置
          OPENAI_KEY: ${{ secrets.OPENAI_API_KEY }}
          OPENAI_API_BASE: https://api.gptapi.us/v1
          GITHUB_TOKEN: ${{ secrets.GITHUB_TOKEN }}

          # 模型配置
          config.model: "openai/deepseek-chat"
          config.fallback_models: '["openai/deepseek-r1","openai/deepseek-r1-0528","openai/deepseek-v3","openai/deepseek-v3.1"]'
          config.custom_model_max_tokens: "128000"

          # 功能配置
          github_action_config.auto_review: "true"
          github_action_config.auto_describe: "true"
          github_action_config.auto_improve: "true"
          github_action_config.pr_actions: '["opened", "reopened", "ready_for_review", "review_requested"]'

      - name: Report AI Review Status
        if: always()
        run: |
          if [ "${{ steps.ai-review-step.outcome }}" == "failure" ]; then
            echo "⚠️ AI Review failed but not blocking PR"
            echo "::warning::AI Code Review encountered an error"
          else
            echo "✅ AI Review completed successfully"
          fi
  ci-status-label:
    name: Update CI Status Label
    runs-on: ubuntu-latest
    needs: [quality-check, e2e-smoke]
    if: |
      always() && 
      (github.event_name == 'pull_request' || 
      (github.event_name == 'issue_comment' && contains(github.event.comment.body, '/retest')))
    steps:
      - name: Add or Remove ci-failed label
        uses: actions/github-script@v7
        with:
          script: |
            const prNumber = context.issue.number;
            const owner = context.repo.owner;
            const repo = context.repo.repo;
            const label = 'ci-failed';

            const qualityResult = '${{ needs.quality-check.result }}';
            const e2eResult = '${{ needs.e2e-smoke.result }}';

            // 判断是否有失败（跳过不算失败）
            const hasFailed = qualityResult === 'failure' || e2eResult === 'failure';

            // 获取当前 PR 的所有标签
            const { data: currentLabels } = await github.rest.issues.listLabelsOnIssue({
              owner,
              repo,
              issue_number: prNumber,
            });
            const hasLabel = currentLabels.some(l => l.name === label);

            // 如果被取消，不做任何操作
            if (qualityResult === 'cancelled' || e2eResult === 'cancelled') {
              console.log('⏹️ CI was cancelled, skipping label update');
              return;
            }

            if (hasFailed && !hasLabel) {
              // CI 失败，添加标签
              console.log('❌ CI failed, adding label');
              await github.rest.issues.addLabels({
                owner,
                repo,
                issue_number: prNumber,
                labels: [label],
              });
            } else if (!hasFailed && hasLabel) {
              // CI 通过，移除标签
              console.log('✅ CI passed, removing label');
              await github.rest.issues.removeLabel({
                owner,
                repo,
                issue_number: prNumber,
                name: label,
              });
            } else {
              console.log(`ℹ️ No label change needed (failed: ${hasFailed}, hasLabel: ${hasLabel})`);
            }<|MERGE_RESOLUTION|>--- conflicted
+++ resolved
@@ -33,17 +33,18 @@
     if: github.event_name == 'pull_request'
     steps:
       - uses: actions/checkout@v4
-<<<<<<< HEAD
         with:
           fetch-depth: 0 # Commitlint 需要完整的 commit 历史
-      # ✅ 1. 使用你封装好的 Setup Project
-      # 这会安装 pnpm，并运行 pnpm install，确保安装了项目里指定版本的 commitlint
-      - name: Setup Project
-        uses: ./.github/actions/setup-project
-      # ✅ 2. 使用 pnpm exec 运行本地安装的 commitlint
-      # 这样它会自动读取项目根目录下的 commitlint.config.js
+      - name: Setup Node
+        uses: actions/setup-node@v4
+        with:
+          node-version: "22"
+      - name: Install Commitlint
+        run: npm install -g @commitlint/cli @commitlint/config-conventional
       - name: Validate Commits
-        run: pnpm exec commitlint --from ${{ github.event.pull_request.base.sha }} --to ${{ github.event.pull_request.head.sha }} --verbose
+        # 检查 PR 的所有 Commit 是否符合规范
+        run: npx commitlint --from ${{ github.event.pull_request.base.sha }} --to ${{ github.event.pull_request.head.sha }} --verbose
+
   # 1.2 [新增] 依赖安全审查
   dependency-review:
     name: 🛡️ Dep Review
@@ -87,63 +88,6 @@
         env:
           GITHUB_TOKEN: ${{ secrets.GITHUB_TOKEN }}
 
-=======
-        with:
-          fetch-depth: 0 # Commitlint 需要完整的 commit 历史
-      - name: Setup Node
-        uses: actions/setup-node@v4
-        with:
-          node-version: "22"
-      - name: Install Commitlint
-        run: npm install -g @commitlint/cli @commitlint/config-conventional
-      - name: Validate Commits
-        # 检查 PR 的所有 Commit 是否符合规范
-        run: npx commitlint --from ${{ github.event.pull_request.base.sha }} --to ${{ github.event.pull_request.head.sha }} --verbose
-
-  # 1.2 [新增] 依赖安全审查
-  dependency-review:
-    name: 🛡️ Dep Review
-    runs-on: ubuntu-latest
-    if: github.event_name == 'pull_request'
-    steps:
-      - uses: actions/checkout@v4
-      - name: Dependency Review
-        uses: actions/dependency-review-action@v4
-        with:
-          fail-on-severity: high # 只有高危漏洞才阻断合并
-
-  # 1.3 拼写检查
-  spell-check:
-    name: 🔤 Spell Check
-    runs-on: ubuntu-latest
-    timeout-minutes: 5
-    if: github.event_name == 'pull_request' || contains(github.event.comment.body, '/retest')
-    steps:
-      - uses: actions/checkout@v4
-      - uses: crate-ci/typos@master
-
-  # 1.4 死链检查
-  link-check:
-    name: 🔗 Link Check
-    runs-on: ubuntu-latest
-    timeout-minutes: 10
-    if: github.event_name == 'pull_request' || contains(github.event.comment.body, '/retest')
-    steps:
-      - uses: actions/checkout@v4
-      - uses: lycheeverse/lychee-action@v1
-        with:
-          args: >-
-            --verbose
-            --no-progress
-            --timeout 30
-            --retry-wait-time 5
-            --max-retries 3
-            './**/*.md'
-          fail: true
-        env:
-          GITHUB_TOKEN: ${{ secrets.GITHUB_TOKEN }}
-
->>>>>>> 7866eb1a
   # -----------------------------------------
   # 构建与测试组
   # -----------------------------------------
@@ -226,7 +170,6 @@
 
       - name: 🚀 Run Smoke Tests
         run: pnpm exec playwright test --grep @smoke --retries=2
-<<<<<<< HEAD
 
   #      - name: Upload Playwright Report
   #        if: always()
@@ -236,17 +179,6 @@
   #          path: playwright-report/
   #          retention-days: 7
 
-=======
-
-  #      - name: Upload Playwright Report
-  #        if: always()
-  #        uses: actions/upload-artifact@v4
-  #        with:
-  #          name: playwright-report
-  #          path: playwright-report/
-  #          retention-days: 7
-
->>>>>>> 7866eb1a
   # 任务 2.3: AI 代码审查 (Non-blocking)
   ai-review:
     name: 🤖 AI Code Review
